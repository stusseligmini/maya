# Maya - AI Content Optimization for Social Platforms

[![License: MIT](https://img.shields.io/badge/License-MIT-yellow.svg)](https://opensource.org/licenses/MIT)
[![Python 3.8+](https://img.shields.io/badge/python-3.8+-blue.svg)](https://www.python.org/downloads/)
[![FastAPI](https://img.shields.io/badge/FastAPI-0.104.1-009688.svg)](https://fastapi.tiangolo.com)
[![Docker](https://img.shields.io/badge/Docker-ready-blue.svg)](https://www.docker.com/)

<<<<<<< HEAD
Maya is an advanced AI-powered system for optimizing content across social media platforms. It leverages machine learning to analyze, enhance, and schedule content for maximum engagement across Twitter, Instagram, TikTok, and other platforms.
=======
## Features

- **FastAPI-based RESTful API** for content management and AI processing
- **Multi-platform Support** - Instagram, TikTok, Twitter/X optimization
- **AI Model Integration** - OpenAI, HuggingFace, Runway ML support
- **Content Processing Pipeline** - Image/video enhancement and moderation
- **User Authentication** - JWT-based secure authentication
- **Docker Support** - Containerized development and deployment
- **Database Integration** - SQLAlchemy with PostgreSQL/SQLite support

## Quick Start

### Prerequisites

- Python 3.11+
- Docker (optional)
- PostgreSQL (for production) or SQLite (for development)

### Installation

1. Clone the repository:
```bash
git clone <repository-url>
cd maya
```

2. Install dependencies:
```bash
pip install -r requirements.txt
```

3. Set up environment variables:
```bash
cp .env.example .env
# Edit .env with your configuration
```

4. Initialize the database:
```bash
python init_db.py
```

5. Start the development server:
```bash
python main.py
```

The API will be available at `http://localhost:8000`

### Docker Development

```bash
# Start all services
docker-compose up

# Start specific services
docker-compose up maya-api postgres redis
```

## API Documentation

Once the server is running, visit:
- API Documentation: `http://localhost:8000/docs`
- Alternative Docs: `http://localhost:8000/redoc`

## Architecture Overview
>>>>>>> 60a47131

## 🚀 Features

<<<<<<< HEAD
- **AI-Powered Content Analysis**: Sentiment analysis, engagement prediction, and content optimization using OpenAI and HuggingFace models
- **Multi-Platform Support**: Native integrations with Twitter, Instagram, TikTok, Facebook, and LinkedIn
- **Content Processing Pipeline**: Automated content optimization with platform-specific formatting and validation
- **Intelligent Scheduling**: AI-driven optimal posting time recommendations
- **Real-time Monitoring**: Comprehensive metrics, logging, and health monitoring with Prometheus and Grafana
- **Security First**: JWT authentication, input validation, rate limiting, and comprehensive security headers
- **Scalable Architecture**: Containerized microservices with Docker and container orchestration support
- **Developer Friendly**: RESTful API, comprehensive CLI, and extensive documentation
=======
- **API Gateway**: Centralized request routing and authentication
- **Database Layer**: SQLAlchemy models with PostgreSQL/SQLite
- **AI Integration**: Pluggable AI service providers
- **Content Pipeline**: Processing, optimization, and moderation
- **Platform Integration**: Multi-platform publishing support
>>>>>>> 60a47131

## 📋 Table of Contents

<<<<<<< HEAD
- [Installation](#-installation)
- [Quick Start](#-quick-start)
- [Architecture](#-architecture)
- [Configuration](#-configuration)
- [API Documentation](#-api-documentation)
- [CLI Usage](#-cli-usage)
- [Development](#-development)
- [Testing](#-testing)
- [Deployment](#-deployment)
- [Monitoring](#-monitoring)
- [Contributing](#-contributing)

## 🛠 Installation

### Prerequisites

- Python 3.8 or higher
- Docker and Docker Compose (for containerized deployment)
- PostgreSQL 12+ (for data persistence)
- Redis 6+ (for caching and task queues)

### Option 1: Local Development Installation

```bash
# Clone the repository
git clone https://github.com/stusseligmini/maya.git
cd maya

# Create and activate virtual environment
python -m venv venv
source venv/bin/activate  # On Windows: venv\Scripts\activate

# Install dependencies
pip install -r requirements.txt

# Install in development mode
pip install -e .

# Set up environment variables
cp .env.example .env
# Edit .env with your configuration
```

### Option 2: Docker Installation

```bash
# Clone the repository
git clone https://github.com/stusseligmini/maya.git
cd maya

# Start services with Docker Compose
docker-compose up -d

# For development with hot-reload
docker-compose -f docker-compose.dev.yml up -d
```

### Environment Configuration

Create a `.env` file in the project root:

```bash
# Application Settings
DEBUG=false
ENVIRONMENT=production
SECRET_KEY=your-super-secret-key-at-least-32-characters-long

# Database Configuration
DATABASE_URL=postgresql://maya:maya@localhost:5432/maya

# Redis Configuration
REDIS_URL=redis://localhost:6379/0

# AI Model Configuration
OPENAI_API_KEY=your-openai-api-key
HUGGINGFACE_TOKEN=your-huggingface-token

# Social Platform APIs
TWITTER_API_KEY=your-twitter-api-key
TWITTER_API_SECRET=your-twitter-api-secret
INSTAGRAM_ACCESS_TOKEN=your-instagram-access-token

# Monitoring
SENTRY_DSN=your-sentry-dsn-optional
LOG_LEVEL=INFO
JSON_LOGS=true
```

## 🚀 Quick Start

### 1. Start the API Server

```bash
# Using Python directly
python -m maya.api.app

# Using the CLI
maya server start --host 0.0.0.0 --port 8000

# Using Docker
docker-compose up maya-api
```

### 2. Create an Authentication Token

```bash
# Using the CLI
maya auth create-token --username demo --email demo@example.com

# Using curl
curl -X POST "http://localhost:8000/auth/token" \
  -d "username=demo&password=demo123"
```

### 3. Process Content

```bash
# Using the CLI
maya content process --text "Check out this amazing AI tool! #AI #Tech" \
  --platforms twitter instagram

# Using the API
curl -X POST "http://localhost:8000/content/process" \
  -H "Authorization: Bearer YOUR_TOKEN" \
  -d "text=Check out this amazing AI tool! #AI #Tech" \
  -d "target_platforms=twitter" \
  -d "target_platforms=instagram"
```

### 4. Publish Content

```bash
# Using the CLI
maya content publish --text "Optimized content for social media!" \
  --platforms twitter instagram

# Schedule for later
maya content schedule --text "Future post content" \
  --platforms twitter --when "2024-12-31 10:00"
```

## 🏗 Architecture

Maya follows a modern microservices architecture designed for scalability and maintainability:

```
┌─────────────────┐    ┌─────────────────┐    ┌─────────────────┐
│   API Gateway   │    │  Load Balancer  │    │     Nginx       │
│   (FastAPI)     │    │     (Nginx)     │    │   (Reverse      │
│                 │    │                 │    │    Proxy)       │
└─────────────────┘    └─────────────────┘    └─────────────────┘
         │                       │                       │
         ▼                       ▼                       ▼
┌─────────────────┐    ┌─────────────────┐    ┌─────────────────┐
│  Content        │    │   AI Models     │    │   Social        │
│  Processor      │    │   Integration   │    │   Platforms     │
│                 │    │                 │    │                 │
└─────────────────┘    └─────────────────┘    └─────────────────┘
         │                       │                       │
         ▼                       ▼                       ▼
┌─────────────────┐    ┌─────────────────┐    ┌─────────────────┐
│   Database      │    │     Redis       │    │   Monitoring    │
│  (PostgreSQL)   │    │   (Cache &      │    │  (Prometheus/   │
│                 │    │   Queue)        │    │   Grafana)      │
└─────────────────┘    └─────────────────┘    └─────────────────┘
```

### Core Components

#### 1. **API Layer** (`maya.api`)
- FastAPI-based REST API
- JWT authentication and authorization
- Rate limiting and security middleware
- Comprehensive error handling

#### 2. **Content Processing** (`maya.content`)
- Platform-specific content optimization
- Content validation and formatting
- Hashtag and mention processing
- Multi-platform content adaptation

#### 3. **AI Integration** (`maya.ai`)
- OpenAI GPT models for content generation and analysis
- HuggingFace transformers for sentiment analysis
- Configurable model selection and fallbacks
- Content enhancement recommendations

#### 4. **Social Platform Integration** (`maya.social`)
- Twitter/X API integration
- Instagram Business API integration
- Scheduling and publishing workflow
- Content unpublishing and management

#### 5. **Security** (`maya.security`)
- JWT token management
- Password hashing and validation
- Input sanitization and validation
- Rate limiting and security headers

#### 6. **Monitoring** (`maya.monitoring`)
- Prometheus metrics collection
- Health checks and alerting
- Performance tracking
- Structured logging with Sentry integration

## ⚙️ Configuration

Maya uses Pydantic Settings for configuration management with support for environment variables and configuration files.

### Database Settings

```python
DATABASE_URL=postgresql://user:password@host:port/database
DB_POOL_SIZE=10
DB_MAX_OVERFLOW=20
```

### AI Model Configuration

```python
OPENAI_API_KEY=sk-...
HUGGINGFACE_TOKEN=hf_...
MODEL_CACHE_DIR=./models/cache
```

### Security Configuration

```python
SECRET_KEY=your-secret-key-32-chars-minimum
JWT_ALGORITHM=HS256
ACCESS_TOKEN_EXPIRE_MINUTES=30
ALLOWED_HOSTS=["*"]  # Restrict in production
```

## 📚 API Documentation

### Authentication

All API endpoints require JWT authentication except for health checks and token creation.

```bash
# Get access token
POST /auth/token
{
  "username": "demo",
  "password": "demo123"
}

# Use token in requests
Authorization: Bearer <token>
```

### Content Processing

```bash
# Process content for optimization
POST /content/process
{
  "text": "Your content here",
  "content_type": "text",
  "target_platforms": ["twitter", "instagram"],
  "analyze_with_ai": true
}

# Publish content
POST /content/publish
{
  "content_id": "unique-id",
  "text": "Optimized content",
  "platforms": ["twitter"]
}

# Schedule content
POST /content/schedule
{
  "content_id": "unique-id",
  "text": "Future content",
  "platforms": ["twitter"],
  "publish_time": "2024-12-31T10:00:00Z"
}
```

### AI Operations

```bash
# List available AI models
GET /ai/models

# Analyze content with AI
POST /ai/analyze
{
  "text": "Content to analyze",
  "model_type": "huggingface"
}

# Generate content with AI
POST /ai/generate
{
  "prompt": "Write a social media post about...",
  "model_type": "openai",
  "max_tokens": 150
}
```

### Interactive API Documentation

When running the server, visit:
- **Swagger UI**: http://localhost:8000/docs
- **ReDoc**: http://localhost:8000/redoc

## 💻 CLI Usage

Maya provides a comprehensive command-line interface for all operations:

### Content Operations

```bash
# Process content
maya content process --text "Your content" --platforms twitter instagram

# Publish content
maya content publish --text "Ready to publish" --platforms twitter

# Schedule content
maya content schedule --text "Future post" --platforms twitter --when "2024-12-31 10:00"
```

### AI Operations

```bash
# List AI models
maya ai models

# Analyze content
maya ai analyze --text "Content to analyze" --model huggingface

# Generate content
maya ai generate --prompt "Write about AI" --model openai
```

### Server Management

```bash
# Start server
maya server start --host 0.0.0.0 --port 8000 --reload

# Check system health
maya health
```

### Authentication

```bash
# Create access token
maya auth create-token --username demo --email demo@example.com

# Generate secure password
maya auth generate-password --length 16
```

## 🔧 Development

### Setting Up Development Environment

```bash
# Clone repository
git clone https://github.com/stusseligmini/maya.git
cd maya

# Create virtual environment
python -m venv venv
source venv/bin/activate

# Install development dependencies
pip install -r requirements.txt
pip install -e ".[dev]"

# Install pre-commit hooks
pre-commit install

# Start development services
docker-compose -f docker-compose.dev.yml up -d
```

### Code Quality

```bash
# Format code
black maya/ tests/

# Lint code
flake8 maya/ tests/

# Type checking
mypy maya/

# Run all quality checks
pre-commit run --all-files
```

### Database Migrations

```bash
# Create migration
alembic revision --autogenerate -m "Description"

# Apply migrations
alembic upgrade head

# Rollback migration
alembic downgrade -1
```

## 🧪 Testing

Maya includes comprehensive test suites for unit, integration, and end-to-end testing.

### Running Tests

```bash
# Run all tests
pytest

# Run with coverage
pytest --cov=maya --cov-report=html

# Run specific test categories
pytest tests/unit/          # Unit tests
pytest tests/integration/   # Integration tests
pytest tests/e2e/          # End-to-end tests

# Run tests with verbose output
pytest -v

# Run tests matching pattern
pytest -k "test_content"
```

### Test Configuration

Tests use pytest with the following plugins:
- `pytest-asyncio` for async test support
- `pytest-cov` for coverage reporting
- `pytest-mock` for mocking

## 🚀 Deployment

### Production Deployment with Docker

```bash
# Build production image
docker build -t maya:latest .

# Deploy with Docker Compose
docker-compose -f docker-compose.yml up -d

# Scale services
docker-compose up -d --scale maya-api=3
```

### Environment-Specific Configurations

```bash
# Production
cp .env.production .env

# Staging
cp .env.staging .env

# Development
cp .env.development .env
```

### Health Checks and Monitoring

```bash
# Check application health
curl http://localhost:8000/health

# View metrics
curl http://localhost:8000/metrics

# Access Grafana dashboards
open http://localhost:3000
```

## 📊 Monitoring

Maya includes comprehensive monitoring and observability features:

### Metrics Collection

- **Prometheus**: Custom application metrics
- **Grafana**: Visualization dashboards
- **Health checks**: Component status monitoring
- **Performance tracking**: Response time and throughput metrics

### Key Metrics

- HTTP request rates and response times
- AI model usage and performance
- Content processing throughput
- Social platform API rates and errors
- System resource utilization

### Alerting

Configure alerts in `maya/monitoring/metrics.py`:

```python
# Add custom alert rules
alert_manager.add_alert_rule(
    name="high_error_rate",
    condition=lambda metrics: metrics.get("error_rate", 0) > 0.05,
    severity="critical",
    description="Error rate exceeded 5%"
)
```

### Logs

- **Structured logging**: JSON format for production
- **Log levels**: DEBUG, INFO, WARNING, ERROR, CRITICAL
- **Sentry integration**: Error tracking and alerting
- **Request tracing**: Correlation IDs for debugging

## 🤝 Contributing

We welcome contributions! Please see our [Contributing Guide](CONTRIBUTING.md) for details.

### Development Workflow

1. Fork the repository
2. Create a feature branch (`git checkout -b feature/amazing-feature`)
3. Make your changes
4. Add tests for new functionality
5. Ensure all tests pass (`pytest`)
6. Commit your changes (`git commit -m 'Add amazing feature'`)
7. Push to the branch (`git push origin feature/amazing-feature`)
8. Open a Pull Request

### Code Standards

- Follow PEP 8 style guidelines
- Write comprehensive tests
- Add docstrings for all public functions
- Update documentation for new features
- Ensure type hints are included

## 📄 License

This project is licensed under the MIT License - see the [LICENSE](LICENSE) file for details.

## 🆘 Support

- **Documentation**: [Full documentation](https://maya-docs.example.com)
- **Issues**: [GitHub Issues](https://github.com/stusseligmini/maya/issues)
- **Discussions**: [GitHub Discussions](https://github.com/stusseligmini/maya/discussions)
- **Email**: support@maya-ai.com

## 🔮 Roadmap

- [ ] Advanced content scheduling with ML-driven timing optimization
- [ ] Image and video content processing
- [ ] Additional social platform integrations (LinkedIn, TikTok, YouTube)
- [ ] A/B testing framework for content optimization
- [ ] Real-time engagement analytics and insights
- [ ] Multi-language content support
- [ ] Advanced AI model fine-tuning capabilities
- [ ] Webhook support for external integrations

---

**Made with ❤️ by the Maya Team**
=======
### Authentication
- JWT-based authentication system
- User registration and login
- Role-based access control

### Content Management
- Upload and organize media content
- Version control for different platform optimizations
- Metadata and tagging system

### AI Processing
- Multiple AI provider support (OpenAI, HuggingFace, Runway)
- Asynchronous job processing
- Quality scoring and enhancement

### Platform Integration
- Instagram, TikTok, Twitter/X specifications
- Platform-specific optimization
- Automated content adaptation

## Configuration

Key configuration options in `.env`:

```env
# Application
ENVIRONMENT=development
DEBUG=true

# Database
DATABASE_URL=sqlite:///./maya.db

# AI Services (optional)
OPENAI_API_KEY=your-key
HUGGINGFACE_API_KEY=your-key
RUNWAY_API_KEY=your-key

# Social Platforms (optional)
INSTAGRAM_CLIENT_ID=your-id
TWITTER_API_KEY=your-key
TIKTOK_CLIENT_ID=your-id
```

## Development

### Project Structure

```
maya/
├── app/                    # Application package
│   ├── api/               # API route modules
│   ├── auth/              # Authentication system
│   ├── models/            # Database models
│   └── services/          # Business logic services
├── config/                # Configuration management
├── database/              # Database connection and setup
├── main.py               # Application entry point
├── init_db.py            # Database initialization
├── requirements.txt      # Python dependencies
├── Dockerfile           # Container configuration
└── docker-compose.yml   # Multi-service setup
```

### Running Tests

```bash
# Install test dependencies
pip install pytest pytest-asyncio

# Run tests (when available)
pytest
```

### API Endpoints

#### Authentication
- `POST /api/v1/auth/register` - User registration
- `POST /api/v1/auth/login` - User login
- `GET /api/v1/auth/me` - Get current user

#### Content Management
- `POST /api/v1/content/` - Create content
- `GET /api/v1/content/` - List user content
- `GET /api/v1/content/{id}` - Get content details
- `POST /api/v1/content/{id}/upload` - Upload content file

#### AI Processing
- `GET /api/v1/ai/models` - List available AI models
- `POST /api/v1/ai/process` - Create processing job
- `GET /api/v1/ai/jobs` - List processing jobs
- `GET /api/v1/ai/jobs/{id}` - Get job status

## Deployment

### Production Setup

1. Configure production environment:
```env
ENVIRONMENT=production
DATABASE_URL=postgresql://user:pass@host:5432/maya
SECRET_KEY=your-production-secret
```

2. Build and deploy with Docker:
```bash
docker-compose -f docker-compose.yml --profile production up
```

### Monitoring

The system includes built-in monitoring:
- Health checks at `/health`
- Structured logging with structlog
- Prometheus metrics (optional)
- Grafana dashboards (optional)

## Contributing

1. Fork the repository
2. Create a feature branch
3. Make your changes
4. Add tests if applicable
5. Submit a pull request

## License

[Add your license information here]

## Support

For support and questions:
- Create an issue in the repository
- Check the API documentation at `/docs`
- Review the configuration options in `.env.example`
>>>>>>> 60a47131
<|MERGE_RESOLUTION|>--- conflicted
+++ resolved
@@ -5,243 +5,6 @@
 [![FastAPI](https://img.shields.io/badge/FastAPI-0.104.1-009688.svg)](https://fastapi.tiangolo.com)
 [![Docker](https://img.shields.io/badge/Docker-ready-blue.svg)](https://www.docker.com/)
 
-<<<<<<< HEAD
-Maya is an advanced AI-powered system for optimizing content across social media platforms. It leverages machine learning to analyze, enhance, and schedule content for maximum engagement across Twitter, Instagram, TikTok, and other platforms.
-=======
-## Features
-
-- **FastAPI-based RESTful API** for content management and AI processing
-- **Multi-platform Support** - Instagram, TikTok, Twitter/X optimization
-- **AI Model Integration** - OpenAI, HuggingFace, Runway ML support
-- **Content Processing Pipeline** - Image/video enhancement and moderation
-- **User Authentication** - JWT-based secure authentication
-- **Docker Support** - Containerized development and deployment
-- **Database Integration** - SQLAlchemy with PostgreSQL/SQLite support
-
-## Quick Start
-
-### Prerequisites
-
-- Python 3.11+
-- Docker (optional)
-- PostgreSQL (for production) or SQLite (for development)
-
-### Installation
-
-1. Clone the repository:
-```bash
-git clone <repository-url>
-cd maya
-```
-
-2. Install dependencies:
-```bash
-pip install -r requirements.txt
-```
-
-3. Set up environment variables:
-```bash
-cp .env.example .env
-# Edit .env with your configuration
-```
-
-4. Initialize the database:
-```bash
-python init_db.py
-```
-
-5. Start the development server:
-```bash
-python main.py
-```
-
-The API will be available at `http://localhost:8000`
-
-### Docker Development
-
-```bash
-# Start all services
-docker-compose up
-
-# Start specific services
-docker-compose up maya-api postgres redis
-```
-
-## API Documentation
-
-Once the server is running, visit:
-- API Documentation: `http://localhost:8000/docs`
-- Alternative Docs: `http://localhost:8000/redoc`
-
-## Architecture Overview
->>>>>>> 60a47131
-
-## 🚀 Features
-
-<<<<<<< HEAD
-- **AI-Powered Content Analysis**: Sentiment analysis, engagement prediction, and content optimization using OpenAI and HuggingFace models
-- **Multi-Platform Support**: Native integrations with Twitter, Instagram, TikTok, Facebook, and LinkedIn
-- **Content Processing Pipeline**: Automated content optimization with platform-specific formatting and validation
-- **Intelligent Scheduling**: AI-driven optimal posting time recommendations
-- **Real-time Monitoring**: Comprehensive metrics, logging, and health monitoring with Prometheus and Grafana
-- **Security First**: JWT authentication, input validation, rate limiting, and comprehensive security headers
-- **Scalable Architecture**: Containerized microservices with Docker and container orchestration support
-- **Developer Friendly**: RESTful API, comprehensive CLI, and extensive documentation
-=======
-- **API Gateway**: Centralized request routing and authentication
-- **Database Layer**: SQLAlchemy models with PostgreSQL/SQLite
-- **AI Integration**: Pluggable AI service providers
-- **Content Pipeline**: Processing, optimization, and moderation
-- **Platform Integration**: Multi-platform publishing support
->>>>>>> 60a47131
-
-## 📋 Table of Contents
-
-<<<<<<< HEAD
-- [Installation](#-installation)
-- [Quick Start](#-quick-start)
-- [Architecture](#-architecture)
-- [Configuration](#-configuration)
-- [API Documentation](#-api-documentation)
-- [CLI Usage](#-cli-usage)
-- [Development](#-development)
-- [Testing](#-testing)
-- [Deployment](#-deployment)
-- [Monitoring](#-monitoring)
-- [Contributing](#-contributing)
-
-## 🛠 Installation
-
-### Prerequisites
-
-- Python 3.8 or higher
-- Docker and Docker Compose (for containerized deployment)
-- PostgreSQL 12+ (for data persistence)
-- Redis 6+ (for caching and task queues)
-
-### Option 1: Local Development Installation
-
-```bash
-# Clone the repository
-git clone https://github.com/stusseligmini/maya.git
-cd maya
-
-# Create and activate virtual environment
-python -m venv venv
-source venv/bin/activate  # On Windows: venv\Scripts\activate
-
-# Install dependencies
-pip install -r requirements.txt
-
-# Install in development mode
-pip install -e .
-
-# Set up environment variables
-cp .env.example .env
-# Edit .env with your configuration
-```
-
-### Option 2: Docker Installation
-
-```bash
-# Clone the repository
-git clone https://github.com/stusseligmini/maya.git
-cd maya
-
-# Start services with Docker Compose
-docker-compose up -d
-
-# For development with hot-reload
-docker-compose -f docker-compose.dev.yml up -d
-```
-
-### Environment Configuration
-
-Create a `.env` file in the project root:
-
-```bash
-# Application Settings
-DEBUG=false
-ENVIRONMENT=production
-SECRET_KEY=your-super-secret-key-at-least-32-characters-long
-
-# Database Configuration
-DATABASE_URL=postgresql://maya:maya@localhost:5432/maya
-
-# Redis Configuration
-REDIS_URL=redis://localhost:6379/0
-
-# AI Model Configuration
-OPENAI_API_KEY=your-openai-api-key
-HUGGINGFACE_TOKEN=your-huggingface-token
-
-# Social Platform APIs
-TWITTER_API_KEY=your-twitter-api-key
-TWITTER_API_SECRET=your-twitter-api-secret
-INSTAGRAM_ACCESS_TOKEN=your-instagram-access-token
-
-# Monitoring
-SENTRY_DSN=your-sentry-dsn-optional
-LOG_LEVEL=INFO
-JSON_LOGS=true
-```
-
-## 🚀 Quick Start
-
-### 1. Start the API Server
-
-```bash
-# Using Python directly
-python -m maya.api.app
-
-# Using the CLI
-maya server start --host 0.0.0.0 --port 8000
-
-# Using Docker
-docker-compose up maya-api
-```
-
-### 2. Create an Authentication Token
-
-```bash
-# Using the CLI
-maya auth create-token --username demo --email demo@example.com
-
-# Using curl
-curl -X POST "http://localhost:8000/auth/token" \
-  -d "username=demo&password=demo123"
-```
-
-### 3. Process Content
-
-```bash
-# Using the CLI
-maya content process --text "Check out this amazing AI tool! #AI #Tech" \
-  --platforms twitter instagram
-
-# Using the API
-curl -X POST "http://localhost:8000/content/process" \
-  -H "Authorization: Bearer YOUR_TOKEN" \
-  -d "text=Check out this amazing AI tool! #AI #Tech" \
-  -d "target_platforms=twitter" \
-  -d "target_platforms=instagram"
-```
-
-### 4. Publish Content
-
-```bash
-# Using the CLI
-maya content publish --text "Optimized content for social media!" \
-  --platforms twitter instagram
-
-# Schedule for later
-maya content schedule --text "Future post content" \
-  --platforms twitter --when "2024-12-31 10:00"
-```
-
-## 🏗 Architecture
-
-Maya follows a modern microservices architecture designed for scalability and maintainability:
 
 ```
 ┌─────────────────┐    ┌─────────────────┐    ┌─────────────────┐
@@ -360,451 +123,4 @@
   "content_type": "text",
   "target_platforms": ["twitter", "instagram"],
   "analyze_with_ai": true
-}
-
-# Publish content
-POST /content/publish
-{
-  "content_id": "unique-id",
-  "text": "Optimized content",
-  "platforms": ["twitter"]
-}
-
-# Schedule content
-POST /content/schedule
-{
-  "content_id": "unique-id",
-  "text": "Future content",
-  "platforms": ["twitter"],
-  "publish_time": "2024-12-31T10:00:00Z"
-}
-```
-
-### AI Operations
-
-```bash
-# List available AI models
-GET /ai/models
-
-# Analyze content with AI
-POST /ai/analyze
-{
-  "text": "Content to analyze",
-  "model_type": "huggingface"
-}
-
-# Generate content with AI
-POST /ai/generate
-{
-  "prompt": "Write a social media post about...",
-  "model_type": "openai",
-  "max_tokens": 150
-}
-```
-
-### Interactive API Documentation
-
-When running the server, visit:
-- **Swagger UI**: http://localhost:8000/docs
-- **ReDoc**: http://localhost:8000/redoc
-
-## 💻 CLI Usage
-
-Maya provides a comprehensive command-line interface for all operations:
-
-### Content Operations
-
-```bash
-# Process content
-maya content process --text "Your content" --platforms twitter instagram
-
-# Publish content
-maya content publish --text "Ready to publish" --platforms twitter
-
-# Schedule content
-maya content schedule --text "Future post" --platforms twitter --when "2024-12-31 10:00"
-```
-
-### AI Operations
-
-```bash
-# List AI models
-maya ai models
-
-# Analyze content
-maya ai analyze --text "Content to analyze" --model huggingface
-
-# Generate content
-maya ai generate --prompt "Write about AI" --model openai
-```
-
-### Server Management
-
-```bash
-# Start server
-maya server start --host 0.0.0.0 --port 8000 --reload
-
-# Check system health
-maya health
-```
-
-### Authentication
-
-```bash
-# Create access token
-maya auth create-token --username demo --email demo@example.com
-
-# Generate secure password
-maya auth generate-password --length 16
-```
-
-## 🔧 Development
-
-### Setting Up Development Environment
-
-```bash
-# Clone repository
-git clone https://github.com/stusseligmini/maya.git
-cd maya
-
-# Create virtual environment
-python -m venv venv
-source venv/bin/activate
-
-# Install development dependencies
-pip install -r requirements.txt
-pip install -e ".[dev]"
-
-# Install pre-commit hooks
-pre-commit install
-
-# Start development services
-docker-compose -f docker-compose.dev.yml up -d
-```
-
-### Code Quality
-
-```bash
-# Format code
-black maya/ tests/
-
-# Lint code
-flake8 maya/ tests/
-
-# Type checking
-mypy maya/
-
-# Run all quality checks
-pre-commit run --all-files
-```
-
-### Database Migrations
-
-```bash
-# Create migration
-alembic revision --autogenerate -m "Description"
-
-# Apply migrations
-alembic upgrade head
-
-# Rollback migration
-alembic downgrade -1
-```
-
-## 🧪 Testing
-
-Maya includes comprehensive test suites for unit, integration, and end-to-end testing.
-
-### Running Tests
-
-```bash
-# Run all tests
-pytest
-
-# Run with coverage
-pytest --cov=maya --cov-report=html
-
-# Run specific test categories
-pytest tests/unit/          # Unit tests
-pytest tests/integration/   # Integration tests
-pytest tests/e2e/          # End-to-end tests
-
-# Run tests with verbose output
-pytest -v
-
-# Run tests matching pattern
-pytest -k "test_content"
-```
-
-### Test Configuration
-
-Tests use pytest with the following plugins:
-- `pytest-asyncio` for async test support
-- `pytest-cov` for coverage reporting
-- `pytest-mock` for mocking
-
-## 🚀 Deployment
-
-### Production Deployment with Docker
-
-```bash
-# Build production image
-docker build -t maya:latest .
-
-# Deploy with Docker Compose
-docker-compose -f docker-compose.yml up -d
-
-# Scale services
-docker-compose up -d --scale maya-api=3
-```
-
-### Environment-Specific Configurations
-
-```bash
-# Production
-cp .env.production .env
-
-# Staging
-cp .env.staging .env
-
-# Development
-cp .env.development .env
-```
-
-### Health Checks and Monitoring
-
-```bash
-# Check application health
-curl http://localhost:8000/health
-
-# View metrics
-curl http://localhost:8000/metrics
-
-# Access Grafana dashboards
-open http://localhost:3000
-```
-
-## 📊 Monitoring
-
-Maya includes comprehensive monitoring and observability features:
-
-### Metrics Collection
-
-- **Prometheus**: Custom application metrics
-- **Grafana**: Visualization dashboards
-- **Health checks**: Component status monitoring
-- **Performance tracking**: Response time and throughput metrics
-
-### Key Metrics
-
-- HTTP request rates and response times
-- AI model usage and performance
-- Content processing throughput
-- Social platform API rates and errors
-- System resource utilization
-
-### Alerting
-
-Configure alerts in `maya/monitoring/metrics.py`:
-
-```python
-# Add custom alert rules
-alert_manager.add_alert_rule(
-    name="high_error_rate",
-    condition=lambda metrics: metrics.get("error_rate", 0) > 0.05,
-    severity="critical",
-    description="Error rate exceeded 5%"
-)
-```
-
-### Logs
-
-- **Structured logging**: JSON format for production
-- **Log levels**: DEBUG, INFO, WARNING, ERROR, CRITICAL
-- **Sentry integration**: Error tracking and alerting
-- **Request tracing**: Correlation IDs for debugging
-
-## 🤝 Contributing
-
-We welcome contributions! Please see our [Contributing Guide](CONTRIBUTING.md) for details.
-
-### Development Workflow
-
-1. Fork the repository
-2. Create a feature branch (`git checkout -b feature/amazing-feature`)
-3. Make your changes
-4. Add tests for new functionality
-5. Ensure all tests pass (`pytest`)
-6. Commit your changes (`git commit -m 'Add amazing feature'`)
-7. Push to the branch (`git push origin feature/amazing-feature`)
-8. Open a Pull Request
-
-### Code Standards
-
-- Follow PEP 8 style guidelines
-- Write comprehensive tests
-- Add docstrings for all public functions
-- Update documentation for new features
-- Ensure type hints are included
-
-## 📄 License
-
-This project is licensed under the MIT License - see the [LICENSE](LICENSE) file for details.
-
-## 🆘 Support
-
-- **Documentation**: [Full documentation](https://maya-docs.example.com)
-- **Issues**: [GitHub Issues](https://github.com/stusseligmini/maya/issues)
-- **Discussions**: [GitHub Discussions](https://github.com/stusseligmini/maya/discussions)
-- **Email**: support@maya-ai.com
-
-## 🔮 Roadmap
-
-- [ ] Advanced content scheduling with ML-driven timing optimization
-- [ ] Image and video content processing
-- [ ] Additional social platform integrations (LinkedIn, TikTok, YouTube)
-- [ ] A/B testing framework for content optimization
-- [ ] Real-time engagement analytics and insights
-- [ ] Multi-language content support
-- [ ] Advanced AI model fine-tuning capabilities
-- [ ] Webhook support for external integrations
-
----
-
-**Made with ❤️ by the Maya Team**
-=======
-### Authentication
-- JWT-based authentication system
-- User registration and login
-- Role-based access control
-
-### Content Management
-- Upload and organize media content
-- Version control for different platform optimizations
-- Metadata and tagging system
-
-### AI Processing
-- Multiple AI provider support (OpenAI, HuggingFace, Runway)
-- Asynchronous job processing
-- Quality scoring and enhancement
-
-### Platform Integration
-- Instagram, TikTok, Twitter/X specifications
-- Platform-specific optimization
-- Automated content adaptation
-
-## Configuration
-
-Key configuration options in `.env`:
-
-```env
-# Application
-ENVIRONMENT=development
-DEBUG=true
-
-# Database
-DATABASE_URL=sqlite:///./maya.db
-
-# AI Services (optional)
-OPENAI_API_KEY=your-key
-HUGGINGFACE_API_KEY=your-key
-RUNWAY_API_KEY=your-key
-
-# Social Platforms (optional)
-INSTAGRAM_CLIENT_ID=your-id
-TWITTER_API_KEY=your-key
-TIKTOK_CLIENT_ID=your-id
-```
-
-## Development
-
-### Project Structure
-
-```
-maya/
-├── app/                    # Application package
-│   ├── api/               # API route modules
-│   ├── auth/              # Authentication system
-│   ├── models/            # Database models
-│   └── services/          # Business logic services
-├── config/                # Configuration management
-├── database/              # Database connection and setup
-├── main.py               # Application entry point
-├── init_db.py            # Database initialization
-├── requirements.txt      # Python dependencies
-├── Dockerfile           # Container configuration
-└── docker-compose.yml   # Multi-service setup
-```
-
-### Running Tests
-
-```bash
-# Install test dependencies
-pip install pytest pytest-asyncio
-
-# Run tests (when available)
-pytest
-```
-
-### API Endpoints
-
-#### Authentication
-- `POST /api/v1/auth/register` - User registration
-- `POST /api/v1/auth/login` - User login
-- `GET /api/v1/auth/me` - Get current user
-
-#### Content Management
-- `POST /api/v1/content/` - Create content
-- `GET /api/v1/content/` - List user content
-- `GET /api/v1/content/{id}` - Get content details
-- `POST /api/v1/content/{id}/upload` - Upload content file
-
-#### AI Processing
-- `GET /api/v1/ai/models` - List available AI models
-- `POST /api/v1/ai/process` - Create processing job
-- `GET /api/v1/ai/jobs` - List processing jobs
-- `GET /api/v1/ai/jobs/{id}` - Get job status
-
-## Deployment
-
-### Production Setup
-
-1. Configure production environment:
-```env
-ENVIRONMENT=production
-DATABASE_URL=postgresql://user:pass@host:5432/maya
-SECRET_KEY=your-production-secret
-```
-
-2. Build and deploy with Docker:
-```bash
-docker-compose -f docker-compose.yml --profile production up
-```
-
-### Monitoring
-
-The system includes built-in monitoring:
-- Health checks at `/health`
-- Structured logging with structlog
-- Prometheus metrics (optional)
-- Grafana dashboards (optional)
-
-## Contributing
-
-1. Fork the repository
-2. Create a feature branch
-3. Make your changes
-4. Add tests if applicable
-5. Submit a pull request
-
-## License
-
-[Add your license information here]
-
-## Support
-
-For support and questions:
-- Create an issue in the repository
-- Check the API documentation at `/docs`
-- Review the configuration options in `.env.example`
->>>>>>> 60a47131
+}